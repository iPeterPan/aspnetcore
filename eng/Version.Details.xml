<?xml version="1.0" encoding="utf-8"?>
<!--

  This file is used by automation to update Versions.props and may be used for other purposes, such as
  static analysis to determine the repo dependency graph.  It should only be modified manually when adding
  or removing dependencies. Updating versions should be done using the `darc` command line tool.

  See https://github.com/dotnet/arcade/blob/master/Documentation/Darc.md for instructions on using darc.
-->
<Dependencies>
  <ProductDependencies>
    <Dependency Name="Microsoft.AspNetCore.Razor.Language" Version="3.0.0-preview4.19123.2">
      <Uri>https://github.com/aspnet/AspNetCore-Tooling</Uri>
      <Sha>f7d175b0afd3b57342fd6978d552623fbdd02cc8</Sha>
    </Dependency>
    <Dependency Name="Microsoft.AspNetCore.Mvc.Razor.Extensions" Version="3.0.0-preview4.19123.2">
      <Uri>https://github.com/aspnet/AspNetCore-Tooling</Uri>
      <Sha>f7d175b0afd3b57342fd6978d552623fbdd02cc8</Sha>
    </Dependency>
    <Dependency Name="Microsoft.CodeAnalysis.Razor" Version="3.0.0-preview4.19123.2">
      <Uri>https://github.com/aspnet/AspNetCore-Tooling</Uri>
      <Sha>f7d175b0afd3b57342fd6978d552623fbdd02cc8</Sha>
    </Dependency>
    <Dependency Name="Microsoft.NET.Sdk.Razor" Version="3.0.0-preview4.19123.2">
      <Uri>https://github.com/aspnet/AspNetCore-Tooling</Uri>
      <Sha>f7d175b0afd3b57342fd6978d552623fbdd02cc8</Sha>
    </Dependency>
    <Dependency Name="dotnet-ef" Version="3.0.0-preview4.19124.2">
      <Uri>https://github.com/aspnet/EntityFrameworkCore</Uri>
      <Sha>d1a2d66354d42ff951048124252f81d051736ffe</Sha>
    </Dependency>
    <Dependency Name="Microsoft.EntityFrameworkCore.InMemory" Version="3.0.0-preview4.19124.2">
      <Uri>https://github.com/aspnet/EntityFrameworkCore</Uri>
      <Sha>d1a2d66354d42ff951048124252f81d051736ffe</Sha>
    </Dependency>
    <Dependency Name="Microsoft.EntityFrameworkCore.Relational" Version="3.0.0-preview4.19124.2">
      <Uri>https://github.com/aspnet/EntityFrameworkCore</Uri>
      <Sha>d1a2d66354d42ff951048124252f81d051736ffe</Sha>
    </Dependency>
    <Dependency Name="Microsoft.EntityFrameworkCore.Sqlite" Version="3.0.0-preview4.19124.2">
      <Uri>https://github.com/aspnet/EntityFrameworkCore</Uri>
      <Sha>d1a2d66354d42ff951048124252f81d051736ffe</Sha>
    </Dependency>
    <Dependency Name="Microsoft.EntityFrameworkCore.SqlServer" Version="3.0.0-preview4.19124.2">
      <Uri>https://github.com/aspnet/EntityFrameworkCore</Uri>
      <Sha>d1a2d66354d42ff951048124252f81d051736ffe</Sha>
    </Dependency>
    <Dependency Name="Microsoft.EntityFrameworkCore.Tools" Version="3.0.0-preview4.19124.2">
      <Uri>https://github.com/aspnet/EntityFrameworkCore</Uri>
      <Sha>d1a2d66354d42ff951048124252f81d051736ffe</Sha>
    </Dependency>
    <Dependency Name="Microsoft.EntityFrameworkCore" Version="3.0.0-preview4.19124.2">
      <Uri>https://github.com/aspnet/EntityFrameworkCore</Uri>
      <Sha>d1a2d66354d42ff951048124252f81d051736ffe</Sha>
    </Dependency>
    <Dependency Name="Microsoft.AspNetCore.Analyzer.Testing" Version="3.0.0-preview4.19122.13">
      <Uri>https://github.com/aspnet/Extensions</Uri>
      <Sha>f263e24ff720381ba0c17f10ce0b4d1725e1c062</Sha>
    </Dependency>
    <Dependency Name="Microsoft.AspNetCore.BenchmarkRunner.Sources" Version="3.0.0-preview4.19122.13">
      <Uri>https://github.com/aspnet/Extensions</Uri>
      <Sha>f263e24ff720381ba0c17f10ce0b4d1725e1c062</Sha>
    </Dependency>
    <Dependency Name="Microsoft.Extensions.ActivatorUtilities.Sources" Version="3.0.0-preview4.19122.13">
      <Uri>https://github.com/aspnet/Extensions</Uri>
      <Sha>f263e24ff720381ba0c17f10ce0b4d1725e1c062</Sha>
    </Dependency>
    <Dependency Name="Microsoft.Extensions.Caching.Abstractions" Version="3.0.0-preview4.19122.13">
      <Uri>https://github.com/aspnet/Extensions</Uri>
      <Sha>f263e24ff720381ba0c17f10ce0b4d1725e1c062</Sha>
    </Dependency>
    <Dependency Name="Microsoft.Extensions.Caching.Memory" Version="3.0.0-preview4.19122.13">
      <Uri>https://github.com/aspnet/Extensions</Uri>
      <Sha>f263e24ff720381ba0c17f10ce0b4d1725e1c062</Sha>
    </Dependency>
    <Dependency Name="Microsoft.Extensions.Caching.SqlServer" Version="3.0.0-preview4.19122.13">
      <Uri>https://github.com/aspnet/Extensions</Uri>
      <Sha>f263e24ff720381ba0c17f10ce0b4d1725e1c062</Sha>
    </Dependency>
    <Dependency Name="Microsoft.Extensions.Caching.StackExchangeRedis" Version="3.0.0-preview4.19122.13">
      <Uri>https://github.com/aspnet/Extensions</Uri>
      <Sha>f263e24ff720381ba0c17f10ce0b4d1725e1c062</Sha>
    </Dependency>
    <Dependency Name="Microsoft.Extensions.CommandLineUtils.Sources" Version="3.0.0-preview4.19122.13">
      <Uri>https://github.com/aspnet/Extensions</Uri>
      <Sha>f263e24ff720381ba0c17f10ce0b4d1725e1c062</Sha>
    </Dependency>
    <Dependency Name="Microsoft.Extensions.Configuration.Abstractions" Version="3.0.0-preview4.19122.13">
      <Uri>https://github.com/aspnet/Extensions</Uri>
      <Sha>f263e24ff720381ba0c17f10ce0b4d1725e1c062</Sha>
    </Dependency>
    <Dependency Name="Microsoft.Extensions.Configuration.AzureKeyVault" Version="3.0.0-preview4.19122.13">
      <Uri>https://github.com/aspnet/Extensions</Uri>
      <Sha>f263e24ff720381ba0c17f10ce0b4d1725e1c062</Sha>
    </Dependency>
    <Dependency Name="Microsoft.Extensions.Configuration.Binder" Version="3.0.0-preview4.19122.13">
      <Uri>https://github.com/aspnet/Extensions</Uri>
      <Sha>f263e24ff720381ba0c17f10ce0b4d1725e1c062</Sha>
    </Dependency>
    <Dependency Name="Microsoft.Extensions.Configuration.CommandLine" Version="3.0.0-preview4.19122.13">
      <Uri>https://github.com/aspnet/Extensions</Uri>
      <Sha>f263e24ff720381ba0c17f10ce0b4d1725e1c062</Sha>
    </Dependency>
    <Dependency Name="Microsoft.Extensions.Configuration.EnvironmentVariables" Version="3.0.0-preview4.19122.13">
      <Uri>https://github.com/aspnet/Extensions</Uri>
      <Sha>f263e24ff720381ba0c17f10ce0b4d1725e1c062</Sha>
    </Dependency>
    <Dependency Name="Microsoft.Extensions.Configuration.FileExtensions" Version="3.0.0-preview4.19122.13">
      <Uri>https://github.com/aspnet/Extensions</Uri>
      <Sha>f263e24ff720381ba0c17f10ce0b4d1725e1c062</Sha>
    </Dependency>
    <Dependency Name="Microsoft.Extensions.Configuration.Ini" Version="3.0.0-preview4.19122.13">
      <Uri>https://github.com/aspnet/Extensions</Uri>
      <Sha>f263e24ff720381ba0c17f10ce0b4d1725e1c062</Sha>
    </Dependency>
    <Dependency Name="Microsoft.Extensions.Configuration.Json" Version="3.0.0-preview4.19122.13">
      <Uri>https://github.com/aspnet/Extensions</Uri>
      <Sha>f263e24ff720381ba0c17f10ce0b4d1725e1c062</Sha>
    </Dependency>
    <Dependency Name="Microsoft.Extensions.Configuration.KeyPerFile" Version="3.0.0-preview4.19122.13">
      <Uri>https://github.com/aspnet/Extensions</Uri>
      <Sha>f263e24ff720381ba0c17f10ce0b4d1725e1c062</Sha>
    </Dependency>
    <Dependency Name="Microsoft.Extensions.Configuration.UserSecrets" Version="3.0.0-preview4.19122.13">
      <Uri>https://github.com/aspnet/Extensions</Uri>
      <Sha>f263e24ff720381ba0c17f10ce0b4d1725e1c062</Sha>
    </Dependency>
    <Dependency Name="Microsoft.Extensions.Configuration.Xml" Version="3.0.0-preview4.19122.13">
      <Uri>https://github.com/aspnet/Extensions</Uri>
      <Sha>f263e24ff720381ba0c17f10ce0b4d1725e1c062</Sha>
    </Dependency>
    <Dependency Name="Microsoft.Extensions.Configuration" Version="3.0.0-preview4.19122.13">
      <Uri>https://github.com/aspnet/Extensions</Uri>
      <Sha>f263e24ff720381ba0c17f10ce0b4d1725e1c062</Sha>
    </Dependency>
    <Dependency Name="Microsoft.Extensions.DependencyInjection.Abstractions" Version="3.0.0-preview4.19122.13">
      <Uri>https://github.com/aspnet/Extensions</Uri>
      <Sha>f263e24ff720381ba0c17f10ce0b4d1725e1c062</Sha>
    </Dependency>
    <Dependency Name="Microsoft.Extensions.DependencyInjection" Version="3.0.0-preview4.19122.13">
      <Uri>https://github.com/aspnet/Extensions</Uri>
      <Sha>f263e24ff720381ba0c17f10ce0b4d1725e1c062</Sha>
    </Dependency>
    <Dependency Name="Microsoft.Extensions.DiagnosticAdapter" Version="3.0.0-preview4.19122.13">
      <Uri>https://github.com/aspnet/Extensions</Uri>
      <Sha>f263e24ff720381ba0c17f10ce0b4d1725e1c062</Sha>
    </Dependency>
    <Dependency Name="Microsoft.Extensions.Diagnostics.HealthChecks.Abstractions" Version="3.0.0-preview4.19122.13">
      <Uri>https://github.com/aspnet/Extensions</Uri>
      <Sha>f263e24ff720381ba0c17f10ce0b4d1725e1c062</Sha>
    </Dependency>
    <Dependency Name="Microsoft.Extensions.Diagnostics.HealthChecks" Version="3.0.0-preview4.19122.13">
      <Uri>https://github.com/aspnet/Extensions</Uri>
      <Sha>f263e24ff720381ba0c17f10ce0b4d1725e1c062</Sha>
    </Dependency>
    <Dependency Name="Microsoft.Extensions.FileProviders.Abstractions" Version="3.0.0-preview4.19122.13">
      <Uri>https://github.com/aspnet/Extensions</Uri>
      <Sha>f263e24ff720381ba0c17f10ce0b4d1725e1c062</Sha>
    </Dependency>
    <Dependency Name="Microsoft.Extensions.FileProviders.Composite" Version="3.0.0-preview4.19122.13">
      <Uri>https://github.com/aspnet/Extensions</Uri>
      <Sha>f263e24ff720381ba0c17f10ce0b4d1725e1c062</Sha>
    </Dependency>
    <Dependency Name="Microsoft.Extensions.FileProviders.Embedded" Version="3.0.0-preview4.19122.13">
      <Uri>https://github.com/aspnet/Extensions</Uri>
      <Sha>f263e24ff720381ba0c17f10ce0b4d1725e1c062</Sha>
    </Dependency>
    <Dependency Name="Microsoft.Extensions.FileProviders.Physical" Version="3.0.0-preview4.19122.13">
      <Uri>https://github.com/aspnet/Extensions</Uri>
      <Sha>f263e24ff720381ba0c17f10ce0b4d1725e1c062</Sha>
    </Dependency>
    <Dependency Name="Microsoft.Extensions.FileSystemGlobbing" Version="3.0.0-preview4.19122.13">
      <Uri>https://github.com/aspnet/Extensions</Uri>
      <Sha>f263e24ff720381ba0c17f10ce0b4d1725e1c062</Sha>
    </Dependency>
    <Dependency Name="Microsoft.Extensions.HashCodeCombiner.Sources" Version="3.0.0-preview4.19122.13">
      <Uri>https://github.com/aspnet/Extensions</Uri>
      <Sha>f263e24ff720381ba0c17f10ce0b4d1725e1c062</Sha>
    </Dependency>
    <Dependency Name="Microsoft.Extensions.Hosting.Abstractions" Version="3.0.0-preview4.19122.13">
      <Uri>https://github.com/aspnet/Extensions</Uri>
      <Sha>f263e24ff720381ba0c17f10ce0b4d1725e1c062</Sha>
    </Dependency>
    <Dependency Name="Microsoft.Extensions.Hosting" Version="3.0.0-preview4.19122.13">
      <Uri>https://github.com/aspnet/Extensions</Uri>
      <Sha>f263e24ff720381ba0c17f10ce0b4d1725e1c062</Sha>
    </Dependency>
    <Dependency Name="Microsoft.Extensions.HostFactoryResolver.Sources" Version="3.0.0-preview4.19122.13">
      <Uri>https://github.com/aspnet/Extensions</Uri>
      <Sha>f263e24ff720381ba0c17f10ce0b4d1725e1c062</Sha>
    </Dependency>
    <Dependency Name="Microsoft.Extensions.Http" Version="3.0.0-preview4.19122.13">
      <Uri>https://github.com/aspnet/Extensions</Uri>
      <Sha>f263e24ff720381ba0c17f10ce0b4d1725e1c062</Sha>
    </Dependency>
    <Dependency Name="Microsoft.Extensions.Localization.Abstractions" Version="3.0.0-preview4.19122.13">
      <Uri>https://github.com/aspnet/Extensions</Uri>
      <Sha>f263e24ff720381ba0c17f10ce0b4d1725e1c062</Sha>
    </Dependency>
    <Dependency Name="Microsoft.Extensions.Localization" Version="3.0.0-preview4.19122.13">
      <Uri>https://github.com/aspnet/Extensions</Uri>
      <Sha>f263e24ff720381ba0c17f10ce0b4d1725e1c062</Sha>
    </Dependency>
    <Dependency Name="Microsoft.Extensions.Logging.Abstractions" Version="3.0.0-preview4.19122.13">
      <Uri>https://github.com/aspnet/Extensions</Uri>
      <Sha>f263e24ff720381ba0c17f10ce0b4d1725e1c062</Sha>
    </Dependency>
    <Dependency Name="Microsoft.Extensions.Logging.AzureAppServices" Version="3.0.0-preview4.19122.13">
      <Uri>https://github.com/aspnet/Extensions</Uri>
      <Sha>f263e24ff720381ba0c17f10ce0b4d1725e1c062</Sha>
    </Dependency>
    <Dependency Name="Microsoft.Extensions.Logging.Configuration" Version="3.0.0-preview4.19122.13">
      <Uri>https://github.com/aspnet/Extensions</Uri>
      <Sha>f263e24ff720381ba0c17f10ce0b4d1725e1c062</Sha>
    </Dependency>
    <Dependency Name="Microsoft.Extensions.Logging.Console" Version="3.0.0-preview4.19122.13">
      <Uri>https://github.com/aspnet/Extensions</Uri>
      <Sha>f263e24ff720381ba0c17f10ce0b4d1725e1c062</Sha>
    </Dependency>
    <Dependency Name="Microsoft.Extensions.Logging.Debug" Version="3.0.0-preview4.19122.13">
      <Uri>https://github.com/aspnet/Extensions</Uri>
      <Sha>f263e24ff720381ba0c17f10ce0b4d1725e1c062</Sha>
    </Dependency>
    <Dependency Name="Microsoft.Extensions.Logging.EventSource" Version="3.0.0-preview4.19122.13">
      <Uri>https://github.com/aspnet/Extensions</Uri>
      <Sha>f263e24ff720381ba0c17f10ce0b4d1725e1c062</Sha>
    </Dependency>
    <Dependency Name="Microsoft.Extensions.Logging.TraceSource" Version="3.0.0-preview4.19122.13">
      <Uri>https://github.com/aspnet/Extensions</Uri>
      <Sha>f263e24ff720381ba0c17f10ce0b4d1725e1c062</Sha>
    </Dependency>
    <Dependency Name="Microsoft.Extensions.Logging.Testing" Version="3.0.0-preview4.19122.13">
      <Uri>https://github.com/aspnet/Extensions</Uri>
      <Sha>f263e24ff720381ba0c17f10ce0b4d1725e1c062</Sha>
    </Dependency>
    <Dependency Name="Microsoft.Extensions.Logging" Version="3.0.0-preview4.19122.13">
      <Uri>https://github.com/aspnet/Extensions</Uri>
      <Sha>f263e24ff720381ba0c17f10ce0b4d1725e1c062</Sha>
    </Dependency>
    <Dependency Name="Microsoft.Extensions.ObjectPool" Version="3.0.0-preview4.19122.13">
      <Uri>https://github.com/aspnet/Extensions</Uri>
      <Sha>f263e24ff720381ba0c17f10ce0b4d1725e1c062</Sha>
    </Dependency>
    <Dependency Name="Microsoft.Extensions.Options.ConfigurationExtensions" Version="3.0.0-preview4.19122.13">
      <Uri>https://github.com/aspnet/Extensions</Uri>
      <Sha>f263e24ff720381ba0c17f10ce0b4d1725e1c062</Sha>
    </Dependency>
    <Dependency Name="Microsoft.Extensions.Options.DataAnnotations" Version="3.0.0-preview4.19122.13">
      <Uri>https://github.com/aspnet/Extensions</Uri>
      <Sha>f263e24ff720381ba0c17f10ce0b4d1725e1c062</Sha>
    </Dependency>
    <Dependency Name="Microsoft.Extensions.Options" Version="3.0.0-preview4.19122.13">
      <Uri>https://github.com/aspnet/Extensions</Uri>
      <Sha>f263e24ff720381ba0c17f10ce0b4d1725e1c062</Sha>
    </Dependency>
    <Dependency Name="Microsoft.Extensions.ParameterDefaultValue.Sources" Version="3.0.0-preview4.19122.13">
      <Uri>https://github.com/aspnet/Extensions</Uri>
      <Sha>f263e24ff720381ba0c17f10ce0b4d1725e1c062</Sha>
    </Dependency>
    <Dependency Name="Microsoft.Extensions.Primitives" Version="3.0.0-preview4.19122.13">
      <Uri>https://github.com/aspnet/Extensions</Uri>
      <Sha>f263e24ff720381ba0c17f10ce0b4d1725e1c062</Sha>
    </Dependency>
    <Dependency Name="Microsoft.Extensions.TypeNameHelper.Sources" Version="3.0.0-preview4.19122.13">
      <Uri>https://github.com/aspnet/Extensions</Uri>
      <Sha>f263e24ff720381ba0c17f10ce0b4d1725e1c062</Sha>
    </Dependency>
    <Dependency Name="Microsoft.Extensions.ValueStopwatch.Sources" Version="3.0.0-preview4.19122.13">
      <Uri>https://github.com/aspnet/Extensions</Uri>
      <Sha>f263e24ff720381ba0c17f10ce0b4d1725e1c062</Sha>
    </Dependency>
    <Dependency Name="Microsoft.Extensions.WebEncoders" Version="3.0.0-preview4.19122.13">
      <Uri>https://github.com/aspnet/Extensions</Uri>
      <Sha>f263e24ff720381ba0c17f10ce0b4d1725e1c062</Sha>
    </Dependency>
    <Dependency Name="Microsoft.JSInterop" Version="3.0.0-preview4.19122.13">
      <Uri>https://github.com/aspnet/Extensions</Uri>
      <Sha>f263e24ff720381ba0c17f10ce0b4d1725e1c062</Sha>
    </Dependency>
    <Dependency Name="Mono.WebAssembly.Interop" Version="3.0.0-preview4.19122.13">
      <Uri>https://github.com/aspnet/Extensions</Uri>
      <Sha>f263e24ff720381ba0c17f10ce0b4d1725e1c062</Sha>
    </Dependency>
<<<<<<< HEAD
    <Dependency Name="Microsoft.Bcl.Json.Sources" Version="4.6.0-preview3.19125.2">
      <Uri>https://github.com/dotnet/corefx</Uri>
      <Sha>ce79e6bd52f01503bcef267e9e174dbad9d9a78f</Sha>
    </Dependency>
    <Dependency Name="Microsoft.CSharp" Version="4.6.0-preview3.19125.2">
      <Uri>https://github.com/dotnet/corefx</Uri>
      <Sha>ce79e6bd52f01503bcef267e9e174dbad9d9a78f</Sha>
    </Dependency>
    <Dependency Name="Microsoft.Win32.Registry" Version="4.6.0-preview3.19125.2">
      <Uri>https://github.com/dotnet/corefx</Uri>
      <Sha>ce79e6bd52f01503bcef267e9e174dbad9d9a78f</Sha>
    </Dependency>
    <Dependency Name="System.ComponentModel.Annotations" Version="4.6.0-preview3.19125.2">
      <Uri>https://github.com/dotnet/corefx</Uri>
      <Sha>ce79e6bd52f01503bcef267e9e174dbad9d9a78f</Sha>
    </Dependency>
    <Dependency Name="System.Data.SqlClient" Version="4.7.0-preview3.19125.2">
      <Uri>https://github.com/dotnet/corefx</Uri>
      <Sha>ce79e6bd52f01503bcef267e9e174dbad9d9a78f</Sha>
    </Dependency>
    <Dependency Name="System.Diagnostics.EventLog" Version="4.6.0-preview3.19125.2">
      <Uri>https://github.com/dotnet/corefx</Uri>
      <Sha>ce79e6bd52f01503bcef267e9e174dbad9d9a78f</Sha>
    </Dependency>
    <Dependency Name="System.IO.Pipelines" Version="4.6.0-preview3.19125.2">
      <Uri>https://github.com/dotnet/corefx</Uri>
      <Sha>ce79e6bd52f01503bcef267e9e174dbad9d9a78f</Sha>
    </Dependency>
    <Dependency Name="System.Net.Http.WinHttpHandler" Version="4.6.0-preview3.19125.2">
      <Uri>https://github.com/dotnet/corefx</Uri>
      <Sha>ce79e6bd52f01503bcef267e9e174dbad9d9a78f</Sha>
    </Dependency>
    <Dependency Name="System.Net.WebSockets.WebSocketProtocol" Version="4.6.0-preview3.19125.2">
      <Uri>https://github.com/dotnet/corefx</Uri>
      <Sha>ce79e6bd52f01503bcef267e9e174dbad9d9a78f</Sha>
    </Dependency>
    <Dependency Name="System.Reflection.Metadata" Version="1.7.0-preview3.19125.2">
      <Uri>https://github.com/dotnet/corefx</Uri>
      <Sha>ce79e6bd52f01503bcef267e9e174dbad9d9a78f</Sha>
    </Dependency>
    <Dependency Name="System.Runtime.CompilerServices.Unsafe" Version="4.6.0-preview3.19125.2">
      <Uri>https://github.com/dotnet/corefx</Uri>
      <Sha>ce79e6bd52f01503bcef267e9e174dbad9d9a78f</Sha>
    </Dependency>
    <Dependency Name="System.Security.Cryptography.Cng" Version="4.6.0-preview3.19125.2">
      <Uri>https://github.com/dotnet/corefx</Uri>
      <Sha>ce79e6bd52f01503bcef267e9e174dbad9d9a78f</Sha>
    </Dependency>
    <Dependency Name="System.Security.Cryptography.Pkcs" Version="4.6.0-preview3.19125.2">
      <Uri>https://github.com/dotnet/corefx</Uri>
      <Sha>ce79e6bd52f01503bcef267e9e174dbad9d9a78f</Sha>
    </Dependency>
    <Dependency Name="System.Security.Cryptography.Xml" Version="4.6.0-preview3.19125.2">
      <Uri>https://github.com/dotnet/corefx</Uri>
      <Sha>ce79e6bd52f01503bcef267e9e174dbad9d9a78f</Sha>
    </Dependency>
    <Dependency Name="System.Security.Permissions" Version="4.6.0-preview3.19125.2">
      <Uri>https://github.com/dotnet/corefx</Uri>
      <Sha>ce79e6bd52f01503bcef267e9e174dbad9d9a78f</Sha>
    </Dependency>
    <Dependency Name="System.Security.Principal.Windows" Version="4.6.0-preview3.19125.2">
      <Uri>https://github.com/dotnet/corefx</Uri>
      <Sha>ce79e6bd52f01503bcef267e9e174dbad9d9a78f</Sha>
    </Dependency>
    <Dependency Name="System.ServiceProcess.ServiceController" Version="4.6.0-preview3.19125.2">
      <Uri>https://github.com/dotnet/corefx</Uri>
      <Sha>ce79e6bd52f01503bcef267e9e174dbad9d9a78f</Sha>
    </Dependency>
    <Dependency Name="System.Text.Encodings.Web" Version="4.6.0-preview3.19125.2">
      <Uri>https://github.com/dotnet/corefx</Uri>
      <Sha>ce79e6bd52f01503bcef267e9e174dbad9d9a78f</Sha>
    </Dependency>
    <Dependency Name="System.Threading.Channels" Version="4.6.0-preview3.19125.2">
      <Uri>https://github.com/dotnet/corefx</Uri>
      <Sha>ce79e6bd52f01503bcef267e9e174dbad9d9a78f</Sha>
    </Dependency>
    <Dependency Name="Microsoft.Extensions.DependencyModel" Version="3.0.0-preview3-27425-4">
      <Uri>https://github.com/dotnet/core-setup</Uri>
      <Sha>583a4519218b65ffb2e19cd07d6b473a5fbf0b74</Sha>
    </Dependency>
    <Dependency Name="Microsoft.NETCore.App" Version="3.0.0-preview3-27425-4">
      <Uri>https://github.com/dotnet/core-setup</Uri>
      <Sha>583a4519218b65ffb2e19cd07d6b473a5fbf0b74</Sha>
    </Dependency>
    <Dependency Name="Microsoft.DotNet.PlatformAbstractions" Version="3.0.0-preview3-27425-4">
      <Uri>https://github.com/dotnet/core-setup</Uri>
      <Sha>583a4519218b65ffb2e19cd07d6b473a5fbf0b74</Sha>
=======
    <Dependency Name="Microsoft.Bcl.Json.Sources" Version="4.6.0-preview4.19123.2">
      <Uri>https://github.com/dotnet/corefx</Uri>
      <Sha>327def063eb5eddb723edcee84815d9495b4021c</Sha>
    </Dependency>
    <Dependency Name="Microsoft.CSharp" Version="4.6.0-preview4.19123.2">
      <Uri>https://github.com/dotnet/corefx</Uri>
      <Sha>327def063eb5eddb723edcee84815d9495b4021c</Sha>
    </Dependency>
    <Dependency Name="Microsoft.Win32.Registry" Version="4.6.0-preview4.19123.2">
      <Uri>https://github.com/dotnet/corefx</Uri>
      <Sha>327def063eb5eddb723edcee84815d9495b4021c</Sha>
    </Dependency>
    <Dependency Name="System.ComponentModel.Annotations" Version="4.6.0-preview4.19123.2">
      <Uri>https://github.com/dotnet/corefx</Uri>
      <Sha>327def063eb5eddb723edcee84815d9495b4021c</Sha>
    </Dependency>
    <Dependency Name="System.Data.SqlClient" Version="4.7.0-preview4.19123.2">
      <Uri>https://github.com/dotnet/corefx</Uri>
      <Sha>327def063eb5eddb723edcee84815d9495b4021c</Sha>
    </Dependency>
    <Dependency Name="System.Diagnostics.EventLog" Version="4.6.0-preview4.19123.2">
      <Uri>https://github.com/dotnet/corefx</Uri>
      <Sha>327def063eb5eddb723edcee84815d9495b4021c</Sha>
    </Dependency>
    <Dependency Name="System.IO.Pipelines" Version="4.6.0-preview4.19123.2">
      <Uri>https://github.com/dotnet/corefx</Uri>
      <Sha>327def063eb5eddb723edcee84815d9495b4021c</Sha>
    </Dependency>
    <Dependency Name="System.Net.Http.WinHttpHandler" Version="4.6.0-preview4.19123.2">
      <Uri>https://github.com/dotnet/corefx</Uri>
      <Sha>327def063eb5eddb723edcee84815d9495b4021c</Sha>
    </Dependency>
    <Dependency Name="System.Net.WebSockets.WebSocketProtocol" Version="4.6.0-preview4.19123.2">
      <Uri>https://github.com/dotnet/corefx</Uri>
      <Sha>327def063eb5eddb723edcee84815d9495b4021c</Sha>
    </Dependency>
    <Dependency Name="System.Reflection.Metadata" Version="1.7.0-preview4.19123.2">
      <Uri>https://github.com/dotnet/corefx</Uri>
      <Sha>327def063eb5eddb723edcee84815d9495b4021c</Sha>
    </Dependency>
    <Dependency Name="System.Runtime.CompilerServices.Unsafe" Version="4.6.0-preview4.19123.2">
      <Uri>https://github.com/dotnet/corefx</Uri>
      <Sha>327def063eb5eddb723edcee84815d9495b4021c</Sha>
    </Dependency>
    <Dependency Name="System.Security.Cryptography.Cng" Version="4.6.0-preview4.19123.2">
      <Uri>https://github.com/dotnet/corefx</Uri>
      <Sha>327def063eb5eddb723edcee84815d9495b4021c</Sha>
    </Dependency>
    <Dependency Name="System.Security.Cryptography.Pkcs" Version="4.6.0-preview4.19123.2">
      <Uri>https://github.com/dotnet/corefx</Uri>
      <Sha>327def063eb5eddb723edcee84815d9495b4021c</Sha>
    </Dependency>
    <Dependency Name="System.Security.Cryptography.Xml" Version="4.6.0-preview4.19123.2">
      <Uri>https://github.com/dotnet/corefx</Uri>
      <Sha>327def063eb5eddb723edcee84815d9495b4021c</Sha>
    </Dependency>
    <Dependency Name="System.Security.Permissions" Version="4.6.0-preview4.19123.2">
      <Uri>https://github.com/dotnet/corefx</Uri>
      <Sha>327def063eb5eddb723edcee84815d9495b4021c</Sha>
    </Dependency>
    <Dependency Name="System.Security.Principal.Windows" Version="4.6.0-preview4.19123.2">
      <Uri>https://github.com/dotnet/corefx</Uri>
      <Sha>327def063eb5eddb723edcee84815d9495b4021c</Sha>
    </Dependency>
    <Dependency Name="System.ServiceProcess.ServiceController" Version="4.6.0-preview4.19123.2">
      <Uri>https://github.com/dotnet/corefx</Uri>
      <Sha>327def063eb5eddb723edcee84815d9495b4021c</Sha>
    </Dependency>
    <Dependency Name="System.Text.Encodings.Web" Version="4.6.0-preview4.19123.2">
      <Uri>https://github.com/dotnet/corefx</Uri>
      <Sha>327def063eb5eddb723edcee84815d9495b4021c</Sha>
    </Dependency>
    <Dependency Name="System.Threading.Channels" Version="4.6.0-preview4.19123.2">
      <Uri>https://github.com/dotnet/corefx</Uri>
      <Sha>327def063eb5eddb723edcee84815d9495b4021c</Sha>
    </Dependency>
    <Dependency Name="Microsoft.Extensions.DependencyModel" Version="3.0.0-preview4-27424-1">
      <Uri>https://github.com/dotnet/core-setup</Uri>
      <Sha>e1e36e48fb64a7637cbb3d340e44fb97256dfb3c</Sha>
    </Dependency>
    <Dependency Name="Microsoft.NETCore.App" Version="3.0.0-preview4-27424-1">
      <Uri>https://github.com/dotnet/core-setup</Uri>
      <Sha>e1e36e48fb64a7637cbb3d340e44fb97256dfb3c</Sha>
    </Dependency>
    <Dependency Name="Microsoft.DotNet.PlatformAbstractions" Version="3.0.0-preview4-27424-1">
      <Uri>https://github.com/dotnet/core-setup</Uri>
      <Sha>e1e36e48fb64a7637cbb3d340e44fb97256dfb3c</Sha>
>>>>>>> a2c8a345
    </Dependency>
  </ProductDependencies>
  <ToolsetDependencies>
    <!-- Listed explicitly to workaround https://github.com/dotnet/cli/issues/10528 -->
<<<<<<< HEAD
    <Dependency Name="Microsoft.NETCore.Platforms" Version="3.0.0-preview3.19125.2">
      <Uri>https://github.com/dotnet/corefx</Uri>
      <Sha>ce79e6bd52f01503bcef267e9e174dbad9d9a78f</Sha>
=======
    <Dependency Name="Microsoft.NETCore.Platforms" Version="3.0.0-preview4.19123.2">
      <Uri>https://github.com/dotnet/corefx</Uri>
      <Sha>327def063eb5eddb723edcee84815d9495b4021c</Sha>
>>>>>>> a2c8a345
    </Dependency>
    <Dependency Name="Internal.AspNetCore.Analyzers" Version="3.0.0-preview4.19122.13">
      <Uri>https://github.com/aspnet/Extensions</Uri>
      <Sha>f263e24ff720381ba0c17f10ce0b4d1725e1c062</Sha>
    </Dependency>
    <Dependency Name="Microsoft.DotNet.GenAPI" Version="1.0.0-beta.19121.5">
      <Uri>https://github.com/dotnet/arcade</Uri>
      <Sha>660f6cd006b276edb3764f4d7d726cedf6c29d8e</Sha>
    </Dependency>
    <Dependency Name="Microsoft.AspNetCore.Testing" Version="3.0.0-preview4.19122.13">
      <Uri>https://github.com/aspnet/Extensions</Uri>
      <Sha>f263e24ff720381ba0c17f10ce0b4d1725e1c062</Sha>
    </Dependency>
  </ToolsetDependencies>
</Dependencies><|MERGE_RESOLUTION|>--- conflicted
+++ resolved
@@ -281,95 +281,6 @@
       <Uri>https://github.com/aspnet/Extensions</Uri>
       <Sha>f263e24ff720381ba0c17f10ce0b4d1725e1c062</Sha>
     </Dependency>
-<<<<<<< HEAD
-    <Dependency Name="Microsoft.Bcl.Json.Sources" Version="4.6.0-preview3.19125.2">
-      <Uri>https://github.com/dotnet/corefx</Uri>
-      <Sha>ce79e6bd52f01503bcef267e9e174dbad9d9a78f</Sha>
-    </Dependency>
-    <Dependency Name="Microsoft.CSharp" Version="4.6.0-preview3.19125.2">
-      <Uri>https://github.com/dotnet/corefx</Uri>
-      <Sha>ce79e6bd52f01503bcef267e9e174dbad9d9a78f</Sha>
-    </Dependency>
-    <Dependency Name="Microsoft.Win32.Registry" Version="4.6.0-preview3.19125.2">
-      <Uri>https://github.com/dotnet/corefx</Uri>
-      <Sha>ce79e6bd52f01503bcef267e9e174dbad9d9a78f</Sha>
-    </Dependency>
-    <Dependency Name="System.ComponentModel.Annotations" Version="4.6.0-preview3.19125.2">
-      <Uri>https://github.com/dotnet/corefx</Uri>
-      <Sha>ce79e6bd52f01503bcef267e9e174dbad9d9a78f</Sha>
-    </Dependency>
-    <Dependency Name="System.Data.SqlClient" Version="4.7.0-preview3.19125.2">
-      <Uri>https://github.com/dotnet/corefx</Uri>
-      <Sha>ce79e6bd52f01503bcef267e9e174dbad9d9a78f</Sha>
-    </Dependency>
-    <Dependency Name="System.Diagnostics.EventLog" Version="4.6.0-preview3.19125.2">
-      <Uri>https://github.com/dotnet/corefx</Uri>
-      <Sha>ce79e6bd52f01503bcef267e9e174dbad9d9a78f</Sha>
-    </Dependency>
-    <Dependency Name="System.IO.Pipelines" Version="4.6.0-preview3.19125.2">
-      <Uri>https://github.com/dotnet/corefx</Uri>
-      <Sha>ce79e6bd52f01503bcef267e9e174dbad9d9a78f</Sha>
-    </Dependency>
-    <Dependency Name="System.Net.Http.WinHttpHandler" Version="4.6.0-preview3.19125.2">
-      <Uri>https://github.com/dotnet/corefx</Uri>
-      <Sha>ce79e6bd52f01503bcef267e9e174dbad9d9a78f</Sha>
-    </Dependency>
-    <Dependency Name="System.Net.WebSockets.WebSocketProtocol" Version="4.6.0-preview3.19125.2">
-      <Uri>https://github.com/dotnet/corefx</Uri>
-      <Sha>ce79e6bd52f01503bcef267e9e174dbad9d9a78f</Sha>
-    </Dependency>
-    <Dependency Name="System.Reflection.Metadata" Version="1.7.0-preview3.19125.2">
-      <Uri>https://github.com/dotnet/corefx</Uri>
-      <Sha>ce79e6bd52f01503bcef267e9e174dbad9d9a78f</Sha>
-    </Dependency>
-    <Dependency Name="System.Runtime.CompilerServices.Unsafe" Version="4.6.0-preview3.19125.2">
-      <Uri>https://github.com/dotnet/corefx</Uri>
-      <Sha>ce79e6bd52f01503bcef267e9e174dbad9d9a78f</Sha>
-    </Dependency>
-    <Dependency Name="System.Security.Cryptography.Cng" Version="4.6.0-preview3.19125.2">
-      <Uri>https://github.com/dotnet/corefx</Uri>
-      <Sha>ce79e6bd52f01503bcef267e9e174dbad9d9a78f</Sha>
-    </Dependency>
-    <Dependency Name="System.Security.Cryptography.Pkcs" Version="4.6.0-preview3.19125.2">
-      <Uri>https://github.com/dotnet/corefx</Uri>
-      <Sha>ce79e6bd52f01503bcef267e9e174dbad9d9a78f</Sha>
-    </Dependency>
-    <Dependency Name="System.Security.Cryptography.Xml" Version="4.6.0-preview3.19125.2">
-      <Uri>https://github.com/dotnet/corefx</Uri>
-      <Sha>ce79e6bd52f01503bcef267e9e174dbad9d9a78f</Sha>
-    </Dependency>
-    <Dependency Name="System.Security.Permissions" Version="4.6.0-preview3.19125.2">
-      <Uri>https://github.com/dotnet/corefx</Uri>
-      <Sha>ce79e6bd52f01503bcef267e9e174dbad9d9a78f</Sha>
-    </Dependency>
-    <Dependency Name="System.Security.Principal.Windows" Version="4.6.0-preview3.19125.2">
-      <Uri>https://github.com/dotnet/corefx</Uri>
-      <Sha>ce79e6bd52f01503bcef267e9e174dbad9d9a78f</Sha>
-    </Dependency>
-    <Dependency Name="System.ServiceProcess.ServiceController" Version="4.6.0-preview3.19125.2">
-      <Uri>https://github.com/dotnet/corefx</Uri>
-      <Sha>ce79e6bd52f01503bcef267e9e174dbad9d9a78f</Sha>
-    </Dependency>
-    <Dependency Name="System.Text.Encodings.Web" Version="4.6.0-preview3.19125.2">
-      <Uri>https://github.com/dotnet/corefx</Uri>
-      <Sha>ce79e6bd52f01503bcef267e9e174dbad9d9a78f</Sha>
-    </Dependency>
-    <Dependency Name="System.Threading.Channels" Version="4.6.0-preview3.19125.2">
-      <Uri>https://github.com/dotnet/corefx</Uri>
-      <Sha>ce79e6bd52f01503bcef267e9e174dbad9d9a78f</Sha>
-    </Dependency>
-    <Dependency Name="Microsoft.Extensions.DependencyModel" Version="3.0.0-preview3-27425-4">
-      <Uri>https://github.com/dotnet/core-setup</Uri>
-      <Sha>583a4519218b65ffb2e19cd07d6b473a5fbf0b74</Sha>
-    </Dependency>
-    <Dependency Name="Microsoft.NETCore.App" Version="3.0.0-preview3-27425-4">
-      <Uri>https://github.com/dotnet/core-setup</Uri>
-      <Sha>583a4519218b65ffb2e19cd07d6b473a5fbf0b74</Sha>
-    </Dependency>
-    <Dependency Name="Microsoft.DotNet.PlatformAbstractions" Version="3.0.0-preview3-27425-4">
-      <Uri>https://github.com/dotnet/core-setup</Uri>
-      <Sha>583a4519218b65ffb2e19cd07d6b473a5fbf0b74</Sha>
-=======
     <Dependency Name="Microsoft.Bcl.Json.Sources" Version="4.6.0-preview4.19123.2">
       <Uri>https://github.com/dotnet/corefx</Uri>
       <Sha>327def063eb5eddb723edcee84815d9495b4021c</Sha>
@@ -457,20 +368,13 @@
     <Dependency Name="Microsoft.DotNet.PlatformAbstractions" Version="3.0.0-preview4-27424-1">
       <Uri>https://github.com/dotnet/core-setup</Uri>
       <Sha>e1e36e48fb64a7637cbb3d340e44fb97256dfb3c</Sha>
->>>>>>> a2c8a345
     </Dependency>
   </ProductDependencies>
   <ToolsetDependencies>
     <!-- Listed explicitly to workaround https://github.com/dotnet/cli/issues/10528 -->
-<<<<<<< HEAD
-    <Dependency Name="Microsoft.NETCore.Platforms" Version="3.0.0-preview3.19125.2">
-      <Uri>https://github.com/dotnet/corefx</Uri>
-      <Sha>ce79e6bd52f01503bcef267e9e174dbad9d9a78f</Sha>
-=======
     <Dependency Name="Microsoft.NETCore.Platforms" Version="3.0.0-preview4.19123.2">
       <Uri>https://github.com/dotnet/corefx</Uri>
       <Sha>327def063eb5eddb723edcee84815d9495b4021c</Sha>
->>>>>>> a2c8a345
     </Dependency>
     <Dependency Name="Internal.AspNetCore.Analyzers" Version="3.0.0-preview4.19122.13">
       <Uri>https://github.com/aspnet/Extensions</Uri>
