{
  "sdk": {
<<<<<<< HEAD
    "version": "3.0.100-preview7-012821",
    "rollforward": "major"
=======
    "version": "3.0.100-preview8-013656"
>>>>>>> c21a92c1
  },
  "tools": {
    "dotnet": "3.0.100-preview8-013656",
    "runtimes": {
      "dotnet/x64": [
        "$(MicrosoftNETCoreAppRuntimeVersion)"
      ],
      "dotnet/x86": [
        "$(MicrosoftNETCoreAppRuntimeVersion)"
      ]
    },
    "jdk": "11.0.3",
    "vs": {
      "version": "16.0",
      "components": [
        "Microsoft.VisualStudio.Component.VC.ATL",
        "Microsoft.VisualStudio.Component.VC.Tools.x86.x64",
        "Microsoft.VisualStudio.Component.Windows10SDK.17134"
      ]
    }
  },
  "msbuild-sdks": {
    "Yarn.MSBuild": "1.15.2",
    "Microsoft.DotNet.Arcade.Sdk": "1.0.0-beta.19416.16",
    "Microsoft.DotNet.Helix.Sdk": "2.0.0-beta.19416.16"
  }
}<|MERGE_RESOLUTION|>--- conflicted
+++ resolved
@@ -1,11 +1,7 @@
 {
   "sdk": {
-<<<<<<< HEAD
-    "version": "3.0.100-preview7-012821",
+    "version": "3.0.100-preview8-013656",
     "rollforward": "major"
-=======
-    "version": "3.0.100-preview8-013656"
->>>>>>> c21a92c1
   },
   "tools": {
     "dotnet": "3.0.100-preview8-013656",
